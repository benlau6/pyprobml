# Author : Kevin Murphy(@murphyk), Aleyna Kara(@karalleyna)
from functools import partial

import numpy as np
import jax
import jax.numpy as jnp
from jax import jit, tree_leaves, tree_map, vmap
from jax.random import split, PRNGKey, permutation
from jax.nn import one_hot
from jax.experimental import stax
from jax.experimental.stax import Dense, Relu, LogSoftmax

import optax

from tensorflow.keras.datasets import mnist
from sgmcmcjax.samplers import build_sgldCV_sampler

import subspace_lib as sub


def load_mnist(key, n_train, n_test, shuffle=True):
    (X, y), (X_test, y_test) = mnist.load_data()

    n_train = n_train if n_train < len(y) else len(y)
    n_test = n_test if n_test < len(y_test) else len(y)

    train_key, test_key = split(key)
    train_indices = jnp.arange(len(y))
    perm = permutation(train_key, train_indices)[:n_train] if shuffle else train_indices[:n_train]

    train_ds = {
        "X": jnp.float32(X[perm].reshape(n_train, -1)) / 255.,
        "y": jnp.array(y[perm])
    }

    test_indices = jnp.arange(len(y_test))
    perm = permutation(test_key, test_indices)[:n_test] if shuffle else test_indices[:n_test]

    test_ds = {
        "X": jnp.float32(X_test[perm].reshape(n_test, -1)) / 255.,
        "y": jnp.array(y_test[perm])
    }

    return train_ds, test_ds


# objective
@jit
def loglikelihood(params, x, y):
    logits = predict(params, x)
    num_classes = logits.shape[-1]
    labels = one_hot(y, num_classes)
    ll = jnp.sum(labels * logits, axis=-1)
    return ll


@jit
def accuracy(params, batch):
    logits = predict(params, batch["X"])
    # logits = log_softmax(logits)
    return jnp.mean(jnp.argmax(logits, -1) == batch["y"])


@jit
def logprior(params):
    # Spherical Gaussian prior
    leaves_of_params = tree_leaves(params)
    return sum(tree_map(lambda p: jnp.sum(jax.scipy.stats.norm.logpdf(p, scale=l2_regularizer)), leaves_of_params))


key = PRNGKey(42)
data_key, init_key, opt_key, sample_key, warmstart_key = split(key, 5)

n_train, n_test = 20000, 1000
train_ds, test_ds = load_mnist(data_key, n_train, n_test)
data = (train_ds["X"], train_ds["y"])
n_features = train_ds["X"].shape[1]
n_classes = 10

# model
init_random_params, predict = stax.serial(
    Dense(200), Relu,
    Dense(50), Relu,
    Dense(n_classes), LogSoftmax)

_, params_init_tree = init_random_params(init_key, input_shape=(-1, n_features))

leaves = tree_leaves(params_init_tree)
n = 0
for i in range(len(leaves)):
    sh = leaves[i].shape
    n += np.prod(sh)
    print(f"size of parameters in leaf {i} is {sh}")
print("total nparams", n)

l2_regularizer = 0.1
batch_size = 512

subspace_dim = 200
nwarmup = 50
nsteps = 100

# optimizer
print("running optimizer in subspace")
opt = optax.adam(learning_rate=1e-1)

# initialize subspace
key, mykey = split(key)
subspace_fns, subspace_dim = sub.init_subspace_opt(
    mykey, loglikelihood, logprior, params_init_tree, subspace_dim,
    data, batch_size, nwarmup, opt, use_svd=False, pbar=False)
loglik_sub, logprior_sub, subspace_to_pytree_fn = subspace_fns
key, mykey = split(key)
params_subspace_init = jax.random.normal(mykey, (subspace_dim,))

# evaluate at rnd starting location
print("performance at start")
params_subspace = params_subspace_init
params_tree = subspace_to_pytree_fn(params_subspace)
print(params_subspace[:10])
print(f"Train accuracy : {accuracy(params_tree, train_ds)}")
print(f"Test accuracy : {accuracy(params_tree, test_ds)}")

# run optimizer from rnd starting location 
key, mykey = split(key)
params_subspace = params_subspace_init
params_tree, params_subspace, log_post_trace = sub.subspace_optimizer(
    mykey, subspace_fns, data, batch_size, nsteps, opt, params_subspace, pbar=False)

print(params_subspace[:10])
print(f"Train accuracy : {accuracy(params_tree, train_ds)}")
print(f"Test accuracy : {accuracy(params_tree, test_ds)}")

# run optimizer from previous location (on "new" data) 
print("running optimizer in subspace")
data_new = data
key, mykey = split(key)
params_tree, params_subspace, log_post_trace = sub.subspace_optimizer(
    mykey, subspace_fns, data_new, batch_size, nsteps, opt, params_subspace, pbar=False)

print(params_subspace[:10])
print(f"Train accuracy : {accuracy(params_tree, train_ds)}")
print(f"Test accuracy : {accuracy(params_tree, test_ds)}")

# run sampler from rnd starting location
print("running sampler in subspace")
params_subspace = params_subspace_init
sampler = partial(build_sgldCV_sampler, dt=1e-5)  # or any other whitejax sampler
nsamples = 200

key, mykey = split(key)
params_tree_samples, params_sub_samples = sub.subspace_sampler(
    mykey, subspace_fns, data, batch_size, nsamples, sampler, params_subspace, use_cv=True, pbar=False)

# compute posteriot predictive for a single test example using all nsamples
x = test_ds["X"][0]
params = params_tree_samples
<<<<<<< HEAD
logits = vmap(predict, in_axes=(0, None))(params, x)
print(logits.shape)  # nsamples x nclasses
print(logits)
=======
logits = vmap(predict, in_axes=(0,None))(params, x)
print(logits.shape) # nsamples x nclasses
>>>>>>> ff58e7bf

# vmap accuracy across the sampled parameter trees, then take average
train_accuracy = jnp.mean(vmap(accuracy, in_axes=(0, None))(params_tree_samples, train_ds))
test_accuracy = jnp.mean(vmap(accuracy, in_axes=(0, None))(params_tree_samples, test_ds))

print(f"Train accuracy : {train_accuracy}")
print(f"Test accuracy : {test_accuracy}")

<<<<<<< HEAD
# run sampler from previous location (on "new" data)
=======

# run sampler from previous location (on "new" data) 
>>>>>>> ff58e7bf
print("running sampler in subspace")
data_new = data

key, mykey = split(key)
params_subspace = params_sub_samples[0]  # pick first sample as starting point
params_tree_samples, params_sub_samples = sub.subspace_sampler(
    mykey, subspace_fns, data_new, batch_size, nsamples, sampler, params_subspace, use_cv=True, pbar=False)

# vmap accuracy across the sampled parameter trees, then take average
train_accuracy = jnp.mean(vmap(accuracy, in_axes=(0, None))(params_tree_samples, train_ds))
test_accuracy = jnp.mean(vmap(accuracy, in_axes=(0, None))(params_tree_samples, test_ds))

print(f"Train accuracy : {train_accuracy}")
print(f"Test accuracy : {test_accuracy}")<|MERGE_RESOLUTION|>--- conflicted
+++ resolved
@@ -155,14 +155,8 @@
 # compute posteriot predictive for a single test example using all nsamples
 x = test_ds["X"][0]
 params = params_tree_samples
-<<<<<<< HEAD
-logits = vmap(predict, in_axes=(0, None))(params, x)
-print(logits.shape)  # nsamples x nclasses
-print(logits)
-=======
 logits = vmap(predict, in_axes=(0,None))(params, x)
 print(logits.shape) # nsamples x nclasses
->>>>>>> ff58e7bf
 
 # vmap accuracy across the sampled parameter trees, then take average
 train_accuracy = jnp.mean(vmap(accuracy, in_axes=(0, None))(params_tree_samples, train_ds))
@@ -171,12 +165,7 @@
 print(f"Train accuracy : {train_accuracy}")
 print(f"Test accuracy : {test_accuracy}")
 
-<<<<<<< HEAD
-# run sampler from previous location (on "new" data)
-=======
-
 # run sampler from previous location (on "new" data) 
->>>>>>> ff58e7bf
 print("running sampler in subspace")
 data_new = data
 
